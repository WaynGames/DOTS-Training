name: Deploy static content to Pages

on:
  push:
    branches: ["main"]
  workflow_dispatch:

permissions:
  contents: read
  pages: write
  id-token: write

concurrency:
  group: "pages"
  cancel-in-progress: false

jobs:
  deploy:
    environment:
      name: github-pages
      url: ${{ steps.deployment.outputs.page_url }}
    runs-on: ubuntu-latest
    steps:
      - name: Checkout repository
        uses: actions/checkout@v4

      - name: Setup Python
        uses: actions/setup-python@v5
        with:
          python-version: '3.x'

      - name: Install dependencies
        run: pip install mkdocs mkdocs-material mkdocs-static-i18n

      - name: Dotnet Setup
        uses: actions/setup-dotnet@v4
        with:
          dotnet-version: 8.x
<<<<<<< HEAD
            
=======
      
>>>>>>> d162bd09
      - name: Install DocFX
        run: dotnet tool update -g docfx

      - name: Run DocFX
        run: docfx docs-config/docfx.json

      - name: Build MkDocs site
        run: mkdocs build

      - name: Deploy to GitHub Pages
        uses: peaceiris/actions-gh-pages@v4
        with:
          github_token: ${{ secrets.GITHUB_TOKEN }}
          publish_dir: ./_site
          publish_branch: gh-pages<|MERGE_RESOLUTION|>--- conflicted
+++ resolved
@@ -36,11 +36,7 @@
         uses: actions/setup-dotnet@v4
         with:
           dotnet-version: 8.x
-<<<<<<< HEAD
-            
-=======
-      
->>>>>>> d162bd09
+
       - name: Install DocFX
         run: dotnet tool update -g docfx
 
